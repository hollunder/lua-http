local cqueues = require "cqueues"
local monotime = cqueues.monotime
local cc = require "cqueues.condition"
local ce = require "cqueues.errno"
local rand = require "openssl.rand"
local new_fifo = require "fifo"
local band = require "http.bit".band
local connection_common = require "http.connection_common"
local onerror = connection_common.onerror
local h2_error = require "http.h2_error"
local h2_stream = require "http.h2_stream"
local known_settings = h2_stream.known_settings
local hpack = require "http.hpack"
local h2_banned_ciphers = require "http.tls".banned_ciphers
local spack = string.pack or require "compat53.string".pack
local sunpack = string.unpack or require "compat53.string".unpack

local assert = assert
if _VERSION:match("%d+%.?%d*") < "5.3" then
	assert = require "compat53.module".assert
end

local function xor(a, b)
	return (a and b) or not (a or b)
end

local preface = "PRI * HTTP/2.0\r\n\r\nSM\r\n\r\n"

local default_settings = {
	[known_settings.HEADER_TABLE_SIZE] = 4096;
	[known_settings.ENABLE_PUSH] = true;
	[known_settings.MAX_CONCURRENT_STREAMS] = math.huge;
	[known_settings.INITIAL_WINDOW_SIZE] = 65535;
	[known_settings.MAX_FRAME_SIZE] = 16384;
	[known_settings.MAX_HEADER_LIST_SIZE] = math.huge;
}

local function merge_settings(tbl, new)
	for i=0x1, 0x6 do
		local v = new[i]
		if v ~= nil then
			tbl[i] = v
		end
	end
end

local connection_methods = {}
for k,v in pairs(connection_common.methods) do
	connection_methods[k] = v
end
local connection_mt = {
	__name = "http.h2_connection";
	__index = connection_methods;
}

function connection_mt:__tostring()
	return string.format("http.h2_connection{type=%q}",
		self.type)
end

-- Read bytes from the given socket looking for the http2 connection preface
-- optionally ungets the bytes in case of failure
local function socket_has_preface(socket, unget, timeout)
	local deadline = timeout and (monotime()+timeout)
	local bytes = ""
	local is_h2 = true
	while #bytes < #preface do
		-- read *up to* number of bytes left in preface
		local ok, err, errno = socket:xread(#bytes-#preface, deadline and (deadline-monotime()))
		if ok == nil then
			if err == nil then
				if #bytes == 0 then
					-- client immediately closed
					return
				end
				is_h2 = false
				break
			else
				return nil, err, errno
			end
		end
		bytes = bytes .. ok
		if bytes ~= preface:sub(1, #bytes) then
			is_h2 = false
			break
		end
	end
	if unget then
		local ok, errno = socket:unget(bytes)
		if not ok then
			return nil, onerror(socket, "unget", errno, 2)
		end
	end
	return is_h2
end

<<<<<<< HEAD
local function new_from_common(self, settings)
	local cq do -- Allocate cqueue first up, as it can throw when out of files
		local ok, err = pcall(cqueues.new)
		if not ok then
			local errno = ce.EMFILE
			return nil, ce.strerror(errno), errno
		end
		cq = err
	end

	local ssl = self.socket:checktls()
=======
local function new_connection(socket, conn_type, settings)
	if conn_type ~= "client" and conn_type ~= "server" then
		error('invalid connection type. must be "client" or "server"')
	end

	local ssl = socket:checktls()
>>>>>>> 95b6ec8d
	if ssl then
		local cipher = ssl:getCipherInfo()
		if h2_banned_ciphers[cipher.name] then
			h2_error.errors.INADEQUATE_SECURITY("bad cipher: " .. cipher.name)
		end
	end

<<<<<<< HEAD
	self.socket:setvbuf("full", math.huge) -- 'infinite' buffering; no write locks needed

	self.version = 2 -- for compat with h1_connection
	self.streams = setmetatable({}, {__mode="kv"})
	self.n_active_streams = 0
	self.cq = cq
	self.close_me = false -- to indicate that :close() should be called after exiting the current :step()
	self.highest_odd_stream = -1
	self.highest_even_stream = -2
	-- self.send_goaway_lowest = nil
	-- self.recv_goaway_lowest = nil
	self.recv_goaway = cc.new()
	self.new_streams = new_fifo()
	self.new_streams_cond = cc.new()
	self.peer_settings = default_settings
	self.peer_settings_cond = cc.new() -- signaled when the peer has changed their settings
	self.acked_settings = default_settings
	self.send_settings = {n = 0}
	self.send_settings_ack_cond = cc.new() -- for when server ACKs our settings
	self.send_settings_acked = 0
	self.peer_flow_credits = 65535 -- 5.2.1
	self.peer_flow_credits_increase = cc.new()
	self.encoding_context = hpack.new(default_settings[0x1])
	self.decoding_context = hpack.new(default_settings[0x1])
	self.pongs = {} -- pending pings we've sent. keyed by opaque 8 byte payload

	setmetatable(self, connection_mt)

	self:new_stream(0) -- sets self.stream0 as a strong reference
	self.cq:wrap(connection_main_loop, self)
=======
	local self = setmetatable({
		socket = socket;
		type = conn_type;
		version = 2; -- for compat with h1_connection

		streams = setmetatable({}, {__mode="kv"});
		n_active_streams = 0;
		onidle_ = nil;
		stream0 = nil; -- store separately with a strong reference

		has_confirmed_preface = false;
		has_first_settings = false;
		had_eagain = false;

		-- For continuations
		need_continuation = nil; -- stream
		promised_stream = nil; -- stream
		recv_headers_buffer = nil;
		recv_headers_buffer_pos = nil;
		recv_headers_buffer_pad_len = nil;
		recv_headers_buffer_items = nil;
		recv_headers_buffer_length = nil;

		highest_odd_stream = -1;
		highest_odd_non_priority_stream = -1;
		highest_even_stream = -2;
		highest_even_non_priority_stream = -2;
		send_goaway_lowest = nil;
		recv_goaway_lowest = nil;
		recv_goaway = cc.new();
		new_streams = new_fifo();
		new_streams_cond = cc.new();
		peer_settings = {};
		peer_settings_cond = cc.new(); -- signaled when the peer has changed their settings
		acked_settings = {};
		send_settings = {n = 0};
		send_settings_ack_cond = cc.new(); -- for when server ACKs our settings
		send_settings_acked = 0;
		peer_flow_credits = 65535; -- 5.2.1
		peer_flow_credits_increase = cc.new();
		encoding_context = nil;
		decoding_context = nil;
		pongs = {}; -- pending pings we've sent. keyed by opaque 8 byte payload
	}, connection_mt)
	self:new_stream(0)
	merge_settings(self.peer_settings, default_settings)
	merge_settings(self.acked_settings, default_settings)
	self.encoding_context = hpack.new(default_settings[known_settings.HEADER_TABLE_SIZE])
	self.decoding_context = hpack.new(default_settings[known_settings.HEADER_TABLE_SIZE])
>>>>>>> 95b6ec8d

	socket:setvbuf("full", math.huge) -- 'infinite' buffering; no write locks needed
	socket:setmode("b", "bna") -- writes that don't explicitly buffer will now flush the buffer. autoflush on
	socket:onerror(onerror)
	if self.type == "client" then
<<<<<<< HEAD
		-- fully buffered write; will be flushed along with settings
		assert(self.socket:xwrite(preface, "f", 0))
	end
	assert(self.stream0:write_settings_frame(false, settings or {}, 0))
	self.socket:setmode("b", "bn") -- writes that don't explicitly buffer will now flush the buffer
=======
		assert(socket:xwrite(preface, "f", 0))
	end
	assert(self.stream0:write_settings_frame(false, settings or {}, 0, "f"))
>>>>>>> 95b6ec8d
	-- note that the buffer is *not* flushed right now

	return self
end

<<<<<<< HEAD
local function new_connection(socket, conn_type, settings)
	local self = connection_common.new(socket, conn_type)
	return new_from_common(self, settings)
end

function connection_methods:pollfd()
	return self.cq:pollfd()
end

function connection_methods:events()
	return self.cq:events()
end

=======
>>>>>>> 95b6ec8d
function connection_methods:timeout()
	if not self.had_eagain then
		return 0
	end
	return connection_common.methods.timeout(self)
end

local function handle_frame(self, typ, flag, streamid, payload, deadline)
	if self.need_continuation and (typ ~= 0x9 or self.need_continuation.id ~= streamid) then
		return nil, h2_error.errors.PROTOCOL_ERROR:new_traceback("CONTINUATION frame expected"), ce.EILSEQ
	end
	local handler = h2_stream.frame_handlers[typ]
	-- http2 spec section 4.1:
	-- Implementations MUST ignore and discard any frame that has a type that is unknown.
	if handler then
		local stream = self.streams[streamid]
		if stream == nil and (not self.recv_goaway_lowest or streamid < self.recv_goaway_lowest) then
			if xor(streamid % 2 == 1, self.type == "client") then
				return nil, h2_error.errors.PROTOCOL_ERROR:new_traceback("Streams initiated by a client MUST use odd-numbered stream identifiers; those initiated by the server MUST use even-numbered stream identifiers"), ce.EILSEQ
			end
			-- TODO: check MAX_CONCURRENT_STREAMS
			stream = self:new_stream(streamid)
			self.new_streams:push(stream)
			self.new_streams_cond:signal(1)
		end
		local ok, err, errno = handler(stream, flag, payload, deadline)
		if not ok then
			if h2_error.is(err) and err.stream_error and streamid ~= 0 and stream.state ~= "idle" then
				local ok2, err2, errno2 = stream:rst_stream(err, deadline and deadline-monotime())
				if not ok2 then
					return nil, err2, errno2
				end
			else -- connection error or unknown error
				return nil, err, errno
			end
		end
	end
	return true
end

function connection_methods:step(timeout)
	local deadline = timeout and monotime()+timeout
	if not self.has_confirmed_preface and self.type == "server" then
		local ok, err, errno = socket_has_preface(self.socket, false, timeout)
		if ok == nil then
			if errno == ce.ETIMEDOUT then
				return true
			end
			return nil, err, errno
		end
		if not ok then
			return nil, h2_error.errors.PROTOCOL_ERROR:new_traceback("invalid connection preface. not an http2 client?"), ce.EILSEQ
		end
		self.has_confirmed_preface = true
	end

	local ok, connection_error, errno
	local typ, flag, streamid, payload = self:read_http2_frame(deadline and deadline-monotime())
	if typ == nil then
		-- flag might be `nil` on EOF
		ok, connection_error, errno = nil, flag, streamid
	elseif not self.has_first_settings and typ ~= 0x4 then -- XXX: Should this be more strict? e.g. what if it's an ACK?
		ok, connection_error, errno = false, h2_error.errors.PROTOCOL_ERROR:new_traceback("A SETTINGS frame MUST be the first frame sent in an HTTP/2 connection"), ce.EILSEQ
	else
		ok, connection_error, errno = handle_frame(self, typ, flag, streamid, payload, deadline)
		if ok then
			self.has_first_settings = true
		end
	end

	if not ok and connection_error and errno ~= ce.ETIMEDOUT then
		if not self.socket:eof("w") then
			local code, message
			if h2_error.is(connection_error) then
				code, message = connection_error.code, connection_error.message
			else
				code = h2_error.errors.INTERNAL_ERROR.code
			end
			-- ignore write failure here; there's nothing that can be done
			self:write_goaway_frame(nil, code, message, deadline and deadline-monotime())
		end
		if errno == nil and h2_error.is(connection_error) and connection_error.code == h2_error.errors.PROTOCOL_ERROR.code then
			errno = ce.EILSEQ
		end
		return nil, connection_error, errno
	end

	return true
end

function connection_methods:empty()
	return self.socket:eof("r")
end

function connection_methods:loop(timeout)
	local deadline = timeout and monotime()+timeout
	while not self:empty() do
		local ok, err, errno = self:step(deadline and deadline-monotime())
		if not ok then
			return nil, err, errno
		end
	end
	return true
end

function connection_methods:shutdown()
	local ok, err, errno
	if self.send_goaway_lowest then
		ok = true
	else
		ok, err, errno = self:write_goaway_frame(nil, h2_error.errors.NO_ERROR.code, "connection closed", 0)
		if not ok and errno == ce.EPIPE then
			-- other end already closed
			ok, err, errno = true, nil, nil
		end
	end
	for _, stream in pairs(self.streams) do
		stream:shutdown()
	end
	self.socket:shutdown("r")
	return ok, err, errno
end

function connection_methods:new_stream(id)
	if id and self.streams[id] ~= nil then
		error("stream id already in use")
	end
	local stream = h2_stream.new(self)
	if id then
		stream:pick_id(id)
	end
	return stream
end

-- this function *should never throw*
function connection_methods:get_next_incoming_stream(timeout)
	local deadline = timeout and (monotime()+timeout)
	while self.new_streams:length() == 0 do
		if self.recv_goaway_lowest or self.socket:eof("r") then
			-- TODO? clarification required: can the sender of a GOAWAY subsequently start streams?
			-- (with a lower stream id than they sent in the GOAWAY)
			-- For now, assume not.
			return nil
		end
		local which = cqueues.poll(self.new_streams_cond, self.recv_goaway, self, timeout)
		if which == self then
			local ok, err, errno = self:step(0)
			if not ok then
				return nil, err, errno
			end
		elseif which == timeout then
			return nil, onerror(self.socket, "get_next_incoming_stream", ce.ETIMEDOUT)
		end
		timeout = deadline and (deadline-monotime())
	end

	local stream = self.new_streams:pop()
	return stream
end

-- On success, returns type, flags, stream id and payload
-- If the socket has been shutdown for reading, and there is no data left unread, returns nil
-- safe to retry on error
function connection_methods:read_http2_frame(timeout)
	local deadline = timeout and (monotime()+timeout)
	local frame_header, err, errno = self.socket:xread(9, timeout)
	self.had_eagain = false
	if frame_header == nil then
		if errno == ce.ETIMEDOUT then
			self.had_eagain = true
			return nil, err, errno
		elseif err == nil then
			if self.socket:pending() > 0 then
				self.socket:seterror("r", ce.EILSEQ)
				return nil, onerror(self.socket, "read_http2_frame", ce.EILSEQ)
			end
			return nil
		else
			return nil, err, errno
		end
	end
	local size, typ, flags, streamid = sunpack(">I3 B B I4", frame_header)
	if size > self.acked_settings[known_settings.MAX_FRAME_SIZE] then
		local ok, errno2 = self.socket:unget(frame_header)
		if not ok then
			return nil, onerror(self.socket, "unget", errno2, 2)
		end
		return nil, h2_error.errors.FRAME_SIZE_ERROR:new_traceback("frame too large"), ce.E2BIG
	end
	local payload, err2, errno2 = self.socket:xread(size, 0)
	self.had_eagain = false
	if payload and #payload < size then -- hit EOF
		local ok, errno4 = self.socket:unget(payload)
		if not ok then
			return nil, onerror(self.socket, "unget", errno4, 2)
		end
		payload = nil
	end
	if payload == nil then
		-- put frame header back into socket so a retry will work
		local ok, errno3 = self.socket:unget(frame_header)
		if not ok then
			return nil, onerror(self.socket, "unget", errno3, 2)
		end
		if errno2 == ce.ETIMEDOUT then
			self.had_eagain = true
			timeout = deadline and deadline-monotime()
			if cqueues.poll(self.socket, timeout) ~= timeout then
				return self:read_http2_frame(deadline and deadline-monotime())
			end
		elseif err2 == nil then
			self.socket:seterror("r", ce.EILSEQ)
			return nil, onerror(self.socket, "read_http2_frame", ce.EILSEQ)
		end
		return nil, err2, errno2
	end
	-- reserved bit MUST be ignored by receivers
	streamid = band(streamid, 0x7fffffff)
	return typ, flags, streamid, payload
end

-- If this times out, it was the flushing; not the write itself
-- hence it's not always total failure.
-- It's up to the caller to take some action (e.g. closing) rather than doing it here
function connection_methods:write_http2_frame(typ, flags, streamid, payload, timeout, flush)
	if #payload > self.peer_settings[known_settings.MAX_FRAME_SIZE] then
		return nil, h2_error.errors.FRAME_SIZE_ERROR:new_traceback("frame too large"), ce.E2BIG
	end
	local header = spack(">I3 B B I4", #payload, typ, flags, streamid)
	local ok, err, errno = self.socket:xwrite(header, "f", 0)
	if not ok then
		return nil, err, errno
	end
	return self.socket:xwrite(payload, flush, timeout)
end

function connection_methods:ping(timeout)
	local deadline = timeout and (monotime()+timeout)
	local payload
	-- generate a random, unique payload
	repeat -- keep generating until we don't have a collision
		payload = rand.bytes(8)
	until self.pongs[payload] == nil
	local cond = cc.new()
	self.pongs[payload] = cond
	assert(self.stream0:write_ping_frame(false, payload, timeout))
	while self.pongs[payload] do
		timeout = deadline and (deadline-monotime())
		local which = cqueues.poll(cond, self, timeout)
		if which == self then
			local ok, err, errno = self:step(0)
			if not ok then
				return nil, err, errno
			end
		elseif which == timeout then
			return nil, onerror(self.socket, "ping", ce.ETIMEDOUT)
		end
	end
	return true
end

function connection_methods:write_window_update(...)
	return self.stream0:write_window_update(...)
end

function connection_methods:write_goaway_frame(last_stream_id, err_code, debug_msg, timeout)
	if last_stream_id == nil then
		last_stream_id = math.max(self.highest_odd_stream, self.highest_even_stream)
	end
	return self.stream0:write_goaway_frame(last_stream_id, err_code, debug_msg, timeout)
end

function connection_methods:set_peer_settings(peer_settings)
	merge_settings(self.peer_settings, peer_settings)
	self.peer_settings_cond:signal()
end

function connection_methods:ack_settings()
	local n = self.send_settings_acked + 1
	self.send_settings_acked = n
	local acked_settings = self.send_settings[n]
	if acked_settings then
		self.send_settings[n] = nil
		merge_settings(self.acked_settings, acked_settings)
	end
	self.send_settings_ack_cond:signal()
end

function connection_methods:settings(tbl, timeout)
	local deadline = timeout and monotime()+timeout
	local n, err, errno = self.stream0:write_settings_frame(false, tbl, timeout)
	if not n then
		return nil, err, errno
	end
	-- Now wait for ACK
	while self.send_settings_acked < n do
		timeout = deadline and (deadline-monotime())
		local which = cqueues.poll(self.send_settings_ack_cond, self, timeout)
		if which == self then
			local ok2, err2, errno2 = self:step(0)
			if not ok2 then
				return nil, err2, errno2
			end
		elseif which == timeout then
			self:write_goaway_frame(nil, h2_error.errors.SETTINGS_TIMEOUT.code, "timeout exceeded", 0)
			return nil, onerror(self.socket, "settings", ce.ETIMEDOUT)
		end
	end
	return true
end

return {
	preface = preface;
	socket_has_preface = socket_has_preface;
	new_from_common = new_from_common;
	new = new_connection;
	methods = connection_methods;
	mt = connection_mt;
}<|MERGE_RESOLUTION|>--- conflicted
+++ resolved
@@ -94,26 +94,8 @@
 	return is_h2
 end
 
-<<<<<<< HEAD
 local function new_from_common(self, settings)
-	local cq do -- Allocate cqueue first up, as it can throw when out of files
-		local ok, err = pcall(cqueues.new)
-		if not ok then
-			local errno = ce.EMFILE
-			return nil, ce.strerror(errno), errno
-		end
-		cq = err
-	end
-
 	local ssl = self.socket:checktls()
-=======
-local function new_connection(socket, conn_type, settings)
-	if conn_type ~= "client" and conn_type ~= "server" then
-		error('invalid connection type. must be "client" or "server"')
-	end
-
-	local ssl = socket:checktls()
->>>>>>> 95b6ec8d
 	if ssl then
 		local cipher = ssl:getCipherInfo()
 		if h2_banned_ciphers[cipher.name] then
@@ -121,125 +103,54 @@
 		end
 	end
 
-<<<<<<< HEAD
-	self.socket:setvbuf("full", math.huge) -- 'infinite' buffering; no write locks needed
-
 	self.version = 2 -- for compat with h1_connection
 	self.streams = setmetatable({}, {__mode="kv"})
 	self.n_active_streams = 0
-	self.cq = cq
-	self.close_me = false -- to indicate that :close() should be called after exiting the current :step()
+	self.has_confirmed_preface = false
+	self.has_first_settings = false
+	self.had_eagain = false
 	self.highest_odd_stream = -1
+	self.highest_odd_non_priority_stream = -1
 	self.highest_even_stream = -2
+	self.highest_even_non_priority_stream = -2
 	-- self.send_goaway_lowest = nil
 	-- self.recv_goaway_lowest = nil
 	self.recv_goaway = cc.new()
 	self.new_streams = new_fifo()
 	self.new_streams_cond = cc.new()
-	self.peer_settings = default_settings
+	self.peer_settings = {}
+	merge_settings(self.peer_settings, default_settings)
 	self.peer_settings_cond = cc.new() -- signaled when the peer has changed their settings
-	self.acked_settings = default_settings
+	self.acked_settings = {}
+	merge_settings(self.acked_settings, default_settings)
 	self.send_settings = {n = 0}
 	self.send_settings_ack_cond = cc.new() -- for when server ACKs our settings
 	self.send_settings_acked = 0
 	self.peer_flow_credits = 65535 -- 5.2.1
 	self.peer_flow_credits_increase = cc.new()
-	self.encoding_context = hpack.new(default_settings[0x1])
-	self.decoding_context = hpack.new(default_settings[0x1])
-	self.pongs = {} -- pending pings we've sent. keyed by opaque 8 byte payload
-
-	setmetatable(self, connection_mt)
-
-	self:new_stream(0) -- sets self.stream0 as a strong reference
-	self.cq:wrap(connection_main_loop, self)
-=======
-	local self = setmetatable({
-		socket = socket;
-		type = conn_type;
-		version = 2; -- for compat with h1_connection
-
-		streams = setmetatable({}, {__mode="kv"});
-		n_active_streams = 0;
-		onidle_ = nil;
-		stream0 = nil; -- store separately with a strong reference
-
-		has_confirmed_preface = false;
-		has_first_settings = false;
-		had_eagain = false;
-
-		-- For continuations
-		need_continuation = nil; -- stream
-		promised_stream = nil; -- stream
-		recv_headers_buffer = nil;
-		recv_headers_buffer_pos = nil;
-		recv_headers_buffer_pad_len = nil;
-		recv_headers_buffer_items = nil;
-		recv_headers_buffer_length = nil;
-
-		highest_odd_stream = -1;
-		highest_odd_non_priority_stream = -1;
-		highest_even_stream = -2;
-		highest_even_non_priority_stream = -2;
-		send_goaway_lowest = nil;
-		recv_goaway_lowest = nil;
-		recv_goaway = cc.new();
-		new_streams = new_fifo();
-		new_streams_cond = cc.new();
-		peer_settings = {};
-		peer_settings_cond = cc.new(); -- signaled when the peer has changed their settings
-		acked_settings = {};
-		send_settings = {n = 0};
-		send_settings_ack_cond = cc.new(); -- for when server ACKs our settings
-		send_settings_acked = 0;
-		peer_flow_credits = 65535; -- 5.2.1
-		peer_flow_credits_increase = cc.new();
-		encoding_context = nil;
-		decoding_context = nil;
-		pongs = {}; -- pending pings we've sent. keyed by opaque 8 byte payload
-	}, connection_mt)
-	self:new_stream(0)
-	merge_settings(self.peer_settings, default_settings)
-	merge_settings(self.acked_settings, default_settings)
 	self.encoding_context = hpack.new(default_settings[known_settings.HEADER_TABLE_SIZE])
 	self.decoding_context = hpack.new(default_settings[known_settings.HEADER_TABLE_SIZE])
->>>>>>> 95b6ec8d
-
-	socket:setvbuf("full", math.huge) -- 'infinite' buffering; no write locks needed
-	socket:setmode("b", "bna") -- writes that don't explicitly buffer will now flush the buffer. autoflush on
-	socket:onerror(onerror)
+	self.pongs = {} -- pending pings we've sent. keyed by opaque 8 byte payload
+
+	setmetatable(self, connection_mt)
+
+	self:new_stream(0) -- sets self.stream0 as a strong reference
+
+	self.socket:setmode("b", "bna") -- writes that don't explicitly buffer will now flush the buffer. autoflush on
 	if self.type == "client" then
-<<<<<<< HEAD
-		-- fully buffered write; will be flushed along with settings
 		assert(self.socket:xwrite(preface, "f", 0))
 	end
-	assert(self.stream0:write_settings_frame(false, settings or {}, 0))
-	self.socket:setmode("b", "bn") -- writes that don't explicitly buffer will now flush the buffer
-=======
-		assert(socket:xwrite(preface, "f", 0))
-	end
 	assert(self.stream0:write_settings_frame(false, settings or {}, 0, "f"))
->>>>>>> 95b6ec8d
 	-- note that the buffer is *not* flushed right now
 
 	return self
 end
 
-<<<<<<< HEAD
 local function new_connection(socket, conn_type, settings)
 	local self = connection_common.new(socket, conn_type)
 	return new_from_common(self, settings)
 end
 
-function connection_methods:pollfd()
-	return self.cq:pollfd()
-end
-
-function connection_methods:events()
-	return self.cq:events()
-end
-
-=======
->>>>>>> 95b6ec8d
 function connection_methods:timeout()
 	if not self.had_eagain then
 		return 0
